--- conflicted
+++ resolved
@@ -60,18 +60,18 @@
 		"runonce.handle.upload-step",
 	)
 
-<<<<<<< HEAD
+	if step.streamer != nil {
+		step.streamer.StreamStdout(fmt.Sprintf("Uploading %s", step.model.Name))
+	}
+
 	tempDir, err := ioutil.TempDir(step.tempDir, "upload")
-=======
-	step.streamer.StreamStdout(fmt.Sprintf("Uploading %s", step.model.Name))
+
 	defer func() {
 		if err != nil {
 			step.streamer.StreamStderr(fmt.Sprintf("Uploading %s failed", step.model.Name))
 		}
 	}()
 
-	tempFile, err := ioutil.TempFile(step.tempDir, "upload")
->>>>>>> 9ce81ef0
 	if err != nil {
 		return err
 	}
@@ -119,7 +119,10 @@
 		return err
 	}
 
-	step.streamer.StreamStdout(fmt.Sprintf("Uploaded %s (%s)", step.model.Name, bytefmt.ByteSize(uint64(uploadedBytes))))
+	if step.streamer != nil {
+		step.streamer.StreamStdout(fmt.Sprintf("Uploaded %s (%s)", step.model.Name, bytefmt.ByteSize(uint64(uploadedBytes))))
+	}
+
 	return nil
 }
 
